use core::slice;

use libvmm::msr::Msr;
<<<<<<< HEAD
use x86::{segmentation, segmentation::SegmentSelector};

use super::apic;
use super::cpuid::CpuId;
use super::tables::{GDTStruct, GDT, IDT};
use crate::error::HvResult;
use crate::memory::{addr::phys_to_virt, hv_page_table, MemFlags, MemoryRegion, PAGE_SIZE};
use crate::percpu::PerCpu;
=======

use super::cpuid::CpuId;
>>>>>>> 92c82f8d

pub fn frequency() -> u16 {
    static CPU_FREQUENCY: spin::Once<u16> = spin::Once::new();
    *CPU_FREQUENCY.call_once(|| {
        const DEFAULT: u16 = 4000;
        CpuId::new()
            .get_processor_frequency_info()
            .map(|info| info.processor_base_frequency())
            .unwrap_or(DEFAULT)
            .max(DEFAULT)
    })
}

pub fn current_cycle() -> u64 {
    let mut aux = 0;
    unsafe { core::arch::x86_64::__rdtscp(&mut aux) }
}

pub fn current_time_nanos() -> u64 {
    current_cycle() * 1000 / frequency() as u64
}

pub fn thread_pointer() -> usize {
    let ret;
    unsafe { asm!("mov {0}, gs:0", out(reg) ret, options(nostack)) }; // PerCpu::self_vaddr
    ret
}

pub fn set_thread_pointer(tp: usize) {
    unsafe { Msr::IA32_GS_BASE.write(tp as u64) };
<<<<<<< HEAD
}

/// Reset CPU states for hypervisor use.
pub fn init_percpu(cpu_data: &PerCpu) -> HvResult {
    // Setup new GDT, IDT, CS, TSS
    GDT.lock().load();
    unsafe {
        segmentation::load_cs(GDTStruct::KCODE_SELECTOR);
        segmentation::load_ds(SegmentSelector::from_raw(0));
        segmentation::load_es(SegmentSelector::from_raw(0));
        segmentation::load_ss(SegmentSelector::from_raw(0));
    }
    IDT.lock().load();
    GDT.lock().load_tss(GDTStruct::TSS_SELECTOR);

    // PAT0: WB, PAT1: WC, PAT2: UC
    unsafe { Msr::IA32_PAT.write(0x070106) };

    apic::init_percpu(cpu_data)?;

    Ok(())
}

global_asm!(include_str!("boot_ap.S"));

#[allow(clippy::uninit_assumed_init)]
pub unsafe fn start_rt_cpus() -> HvResult {
    extern "C" {
        fn ap_start();
        fn ap_end();
    }
    const START_PAGE_IDX: u8 = 6;
    const START_PAGE_PADDR: usize = START_PAGE_IDX as usize * PAGE_SIZE;
    const U64_PER_PAGE: usize = PAGE_SIZE / 8;

    let mut hv_pt = hv_page_table().write();
    hv_pt.insert(MemoryRegion::new_with_offset_mapper(
        START_PAGE_PADDR,
        START_PAGE_PADDR,
        PAGE_SIZE,
        MemFlags::READ | MemFlags::WRITE | MemFlags::EXECUTE,
    ))?;

    let start_page_ptr = phys_to_virt(START_PAGE_PADDR) as *mut u64;
    let start_page = slice::from_raw_parts_mut(start_page_ptr, U64_PER_PAGE * 3); // 3 pages
    let mut backup: [u64; U64_PER_PAGE * 3] = core::mem::MaybeUninit::uninit().assume_init();
    backup.copy_from_slice(start_page);
    core::ptr::copy_nonoverlapping(
        ap_start as *const u64,
        start_page_ptr,
        (ap_end as usize - ap_start as usize) / 8,
    );
    start_page[U64_PER_PAGE - 1] = x86::controlregs::cr3(); // cr3
    start_page[U64_PER_PAGE - 2] = crate::rt_cpu_entry as usize as _; // entry

    let max_cpus = crate::header::HvHeader::get().max_cpus;
    let mut new_cpu_id = PerCpu::entered_cpus();
    for apic_id in 0..max_cpus {
        if apic::apic_to_cpu_id(apic_id) == u32::MAX {
            if new_cpu_id >= max_cpus {
                break;
            }
            let entered_cpus = PerCpu::entered_cpus();
            let stack_top = PerCpu::from_id_mut(new_cpu_id).stack_top();
            start_page[U64_PER_PAGE - 3] = stack_top as u64; // stack
            apic::start_ap(apic_id, START_PAGE_IDX);
            new_cpu_id += 1;

            // wait for max 100ms
            let cycle_end = current_cycle() + 100 * 1000 * frequency() as u64;
            while PerCpu::entered_cpus() <= entered_cpus && current_cycle() < cycle_end {
                core::hint::spin_loop();
            }
        }
    }
    start_page.copy_from_slice(&backup);
    Ok(())
=======
>>>>>>> 92c82f8d
}<|MERGE_RESOLUTION|>--- conflicted
+++ resolved
@@ -1,19 +1,12 @@
 use core::slice;
 
 use libvmm::msr::Msr;
-<<<<<<< HEAD
-use x86::{segmentation, segmentation::SegmentSelector};
 
 use super::apic;
 use super::cpuid::CpuId;
-use super::tables::{GDTStruct, GDT, IDT};
 use crate::error::HvResult;
 use crate::memory::{addr::phys_to_virt, hv_page_table, MemFlags, MemoryRegion, PAGE_SIZE};
 use crate::percpu::PerCpu;
-=======
-
-use super::cpuid::CpuId;
->>>>>>> 92c82f8d
 
 pub fn frequency() -> u16 {
     static CPU_FREQUENCY: spin::Once<u16> = spin::Once::new();
@@ -44,28 +37,6 @@
 
 pub fn set_thread_pointer(tp: usize) {
     unsafe { Msr::IA32_GS_BASE.write(tp as u64) };
-<<<<<<< HEAD
-}
-
-/// Reset CPU states for hypervisor use.
-pub fn init_percpu(cpu_data: &PerCpu) -> HvResult {
-    // Setup new GDT, IDT, CS, TSS
-    GDT.lock().load();
-    unsafe {
-        segmentation::load_cs(GDTStruct::KCODE_SELECTOR);
-        segmentation::load_ds(SegmentSelector::from_raw(0));
-        segmentation::load_es(SegmentSelector::from_raw(0));
-        segmentation::load_ss(SegmentSelector::from_raw(0));
-    }
-    IDT.lock().load();
-    GDT.lock().load_tss(GDTStruct::TSS_SELECTOR);
-
-    // PAT0: WB, PAT1: WC, PAT2: UC
-    unsafe { Msr::IA32_PAT.write(0x070106) };
-
-    apic::init_percpu(cpu_data)?;
-
-    Ok(())
 }
 
 global_asm!(include_str!("boot_ap.S"));
@@ -122,6 +93,4 @@
     }
     start_page.copy_from_slice(&backup);
     Ok(())
-=======
->>>>>>> 92c82f8d
 }