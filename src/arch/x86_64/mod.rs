#[macro_use]
mod context;
mod apic;
mod cpuid;
mod entry;
mod exception;
mod page_table;
mod percpu;
mod segmentation;
mod tables;

pub mod cpu;
pub mod serial;
pub mod vmm;

pub use context::{GeneralRegisters, LinuxContext};
pub use exception::ExceptionType;
pub use page_table::PageTable as HostPageTable;
pub use page_table::PageTable as GuestPageTable;
pub use page_table::PageTableImmut as GuestPageTableImmut;
<<<<<<< HEAD
pub use vmm::NestedPageTable;

pub fn init_early() -> crate::error::HvResult {
    apic::init()
}
=======
pub use percpu::ArchPerCpu;
pub use vmm::NestedPageTable;
>>>>>>> 92c82f8d
<|MERGE_RESOLUTION|>--- conflicted
+++ resolved
@@ -18,13 +18,9 @@
 pub use page_table::PageTable as HostPageTable;
 pub use page_table::PageTable as GuestPageTable;
 pub use page_table::PageTableImmut as GuestPageTableImmut;
-<<<<<<< HEAD
+pub use percpu::ArchPerCpu;
 pub use vmm::NestedPageTable;
 
 pub fn init_early() -> crate::error::HvResult {
     apic::init()
-}
-=======
-pub use percpu::ArchPerCpu;
-pub use vmm::NestedPageTable;
->>>>>>> 92c82f8d
+}